// Copyright 2015 The Cockroach Authors.
//
// Licensed under the Apache License, Version 2.0 (the "License");
// you may not use this file except in compliance with the License.
// You may obtain a copy of the License at
//
//     http://www.apache.org/licenses/LICENSE-2.0
//
// Unless required by applicable law or agreed to in writing, software
// distributed under the License is distributed on an "AS IS" BASIS,
// WITHOUT WARRANTIES OR CONDITIONS OF ANY KIND, either express or
// implied. See the License for the specific language governing
// permissions and limitations under the License.
//
// Author: Ben Darnell

package storage_test

import (
	"bytes"
	"math"
	"reflect"
	"sync"
	"sync/atomic"
	"testing"
	"time"

	"golang.org/x/net/context"

	"github.com/cockroachdb/cockroach/base"
	"github.com/cockroachdb/cockroach/internal/client"
	"github.com/cockroachdb/cockroach/keys"
	"github.com/cockroachdb/cockroach/roachpb"
	"github.com/cockroachdb/cockroach/server"
	"github.com/cockroachdb/cockroach/storage"
	"github.com/cockroachdb/cockroach/storage/engine"
	"github.com/cockroachdb/cockroach/storage/storagebase"
	"github.com/cockroachdb/cockroach/testutils"
	"github.com/cockroachdb/cockroach/testutils/serverutils"
	"github.com/cockroachdb/cockroach/testutils/testcluster"
	"github.com/cockroachdb/cockroach/util"
	"github.com/cockroachdb/cockroach/util/hlc"
	"github.com/cockroachdb/cockroach/util/leaktest"
	"github.com/cockroachdb/cockroach/util/stop"
	"github.com/cockroachdb/cockroach/util/syncutil"
	"github.com/pkg/errors"
)

// TestRangeCommandClockUpdate verifies that followers update their
// clocks when executing a command, even if the lease holder's clock is far
// in the future.
func TestRangeCommandClockUpdate(t *testing.T) {
	defer leaktest.AfterTest(t)()

	const numNodes = 3
	var manuals []*hlc.ManualClock
	var clocks []*hlc.Clock
	for i := 0; i < numNodes; i++ {
		manuals = append(manuals, hlc.NewManualClock(1))
		clocks = append(clocks, hlc.NewClock(manuals[i].UnixNano))
		clocks[i].SetMaxOffset(100 * time.Millisecond)
	}
	mtc := multiTestContext{
		clocks: clocks,
	}
	mtc.Start(t, numNodes)
	defer mtc.Stop()
	mtc.replicateRange(1, 1, 2)

	// Advance the lease holder's clock ahead of the followers (by more than
	// MaxOffset but less than the range lease) and execute a command.
	manuals[0].Increment(int64(500 * time.Millisecond))
	incArgs := incrementArgs([]byte("a"), 5)
	ts := clocks[0].Now()
	if _, err := client.SendWrappedWith(rg1(mtc.stores[0]), nil, roachpb.Header{Timestamp: ts}, &incArgs); err != nil {
		t.Fatal(err)
	}

	// Wait for that command to execute on all the followers.
	util.SucceedsSoon(t, func() error {
		values := []int64{}
		for _, eng := range mtc.engines {
			val, _, err := engine.MVCCGet(context.Background(), eng, roachpb.Key("a"), clocks[0].Now(), true, nil)
			if err != nil {
				return err
			}
			values = append(values, mustGetInt(val))
		}
		if !reflect.DeepEqual(values, []int64{5, 5, 5}) {
			return errors.Errorf("expected (5, 5, 5), got %v", values)
		}
		return nil
	})

	// Verify that all the followers have accepted the clock update from
	// node 0 even though it comes from outside the usual max offset.
	now := clocks[0].Now()
	for i, clock := range clocks {
		// Only compare the WallTimes: it's normal for clock 0 to be a few logical ticks ahead.
		if clock.Now().WallTime < now.WallTime {
			t.Errorf("clock %d is behind clock 0: %s vs %s", i, clock.Now(), now)
		}
	}
}

// TestRejectFutureCommand verifies that lease holders reject commands that
// would cause a large time jump.
func TestRejectFutureCommand(t *testing.T) {
	defer leaktest.AfterTest(t)()

	const maxOffset = 100 * time.Millisecond
	manual := hlc.NewManualClock(0)
	clock := hlc.NewClock(manual.UnixNano)
	clock.SetMaxOffset(maxOffset)
	mtc := multiTestContext{
		clock: clock,
	}
	mtc.Start(t, 1)
	defer mtc.Stop()

	// First do a write. The first write will advance the clock by MaxOffset
	// because of the read cache's low water mark.
	getArgs := putArgs([]byte("b"), []byte("b"))
	if _, err := client.SendWrapped(rg1(mtc.stores[0]), nil, &getArgs); err != nil {
		t.Fatal(err)
	}
	if now := clock.Now(); now.WallTime != int64(maxOffset) {
		t.Fatalf("expected clock to advance to 100ms; got %s", now)
	}
	// The logical clock has advanced past the physical clock; increment
	// the "physical" clock to catch up.
	manual.Increment(int64(maxOffset))

	startTime := manual.UnixNano()

	// Commands with a future timestamp that is within the MaxOffset
	// bound will be accepted and will cause the clock to advance.
	for i := int64(0); i < 3; i++ {
		incArgs := incrementArgs([]byte("a"), 5)
		ts := hlc.ZeroTimestamp.Add(startTime+((i+1)*30)*int64(time.Millisecond), 0)
		if _, err := client.SendWrappedWith(rg1(mtc.stores[0]), nil, roachpb.Header{Timestamp: ts}, &incArgs); err != nil {
			t.Fatal(err)
		}
	}
	if now := clock.Now(); now.WallTime != int64(190*time.Millisecond) {
		t.Fatalf("expected clock to advance to 190ms; got %s", now)
	}

	// Once the accumulated offset reaches MaxOffset, commands will be rejected.
	incArgs := incrementArgs([]byte("a"), 11)
	ts := hlc.ZeroTimestamp.Add(int64((time.Duration(startTime)+maxOffset+1)*time.Millisecond), 0)
	if _, err := client.SendWrappedWith(rg1(mtc.stores[0]), nil, roachpb.Header{Timestamp: ts}, &incArgs); err == nil {
		t.Fatalf("expected clock offset error but got nil")
	}

	// The clock remained at 190ms and the final command was not executed.
	if now := clock.Now(); now.WallTime != int64(190*time.Millisecond) {
		t.Errorf("expected clock to advance to 190ms; got %s", now)
	}
	val, _, err := engine.MVCCGet(context.Background(), mtc.engines[0], roachpb.Key("a"), clock.Now(), true, nil)
	if err != nil {
		t.Fatal(err)
	}
	if v := mustGetInt(val); v != 15 {
		t.Errorf("expected 15, got %v", v)
	}
}

// TestTxnPutOutOfOrder tests a case where a put operation of an older
// timestamp comes after a put operation of a newer timestamp in a
// txn. The test ensures such an out-of-order put succeeds and
// overrides an old value. The test uses a "Writer" and a "Reader"
// to reproduce an out-of-order put.
//
// 1) The Writer executes a put operation and writes a write intent with
//    time T in a txn.
// 2) Before the Writer's txn is committed, the Reader sends a high priority
//    get operation with time T+100. This pushes the Writer txn timestamp to
//    T+100 and triggers the restart of the Writer's txn. The original
//    write intent timestamp is also updated to T+100.
// 3) The Writer starts a new epoch of the txn, but before it writes, the
//    Reader sends another high priority get operation with time T+200. This
//    pushes the Writer txn timestamp to T+200 to trigger a restart of the
//    Writer txn. The Writer will not actually restart until it tries to commit
//    the current epoch of the transaction. The Reader updates the timestamp of
//    the write intent to T+200. The test deliberately fails the Reader get
//    operation, and cockroach doesn't update its read timestamp cache.
// 4) The Writer executes the put operation again. This put operation comes
//    out-of-order since its timestamp is T+100, while the intent timestamp
//    updated at Step 3 is T+200.
// 5) The put operation overrides the old value using timestamp T+100.
// 6) When the Writer attempts to commit its txn, the txn will be restarted
//    again at a new epoch timestamp T+200, which will finally succeed.
func TestTxnPutOutOfOrder(t *testing.T) {
	defer leaktest.AfterTest(t)()

	key := "key"
	// Set up a filter to so that the get operation at Step 3 will return an error.
	var numGets int32

	manualClock := hlc.NewManualClock(0)
	clock := hlc.NewClock(manualClock.UnixNano)
	stopper := stop.NewStopper()
	defer stopper.Stop()
	ctx := storage.TestStoreContext()
	ctx.TestingKnobs.TestingCommandFilter =
		func(filterArgs storagebase.FilterArgs) *roachpb.Error {
			if _, ok := filterArgs.Req.(*roachpb.GetRequest); ok &&
				filterArgs.Req.Header().Key.Equal(roachpb.Key(key)) &&
				filterArgs.Hdr.Txn == nil {
				// The Reader executes two get operations, each of which triggers two get requests
				// (the first request fails and triggers txn push, and then the second request
				// succeeds). Returns an error for the fourth get request to avoid timestamp cache
				// update after the third get operation pushes the txn timestamp.
				if atomic.AddInt32(&numGets, 1) == 4 {
					return roachpb.NewErrorWithTxn(errors.Errorf("Test"), filterArgs.Hdr.Txn)
				}
			}
			return nil
		}
	store := createTestStoreWithEngine(t,
		engine.NewInMem(roachpb.Attributes{}, 10<<20, stopper),
		clock,
		true,
		ctx,
		stopper)

	// Put an initial value.
	initVal := []byte("initVal")
	err := store.DB().Put(key, initVal)
	if err != nil {
		t.Fatalf("failed to put: %s", err)
	}

	waitPut := make(chan struct{})
	waitFirstGet := make(chan struct{})
	waitTxnRestart := make(chan struct{})
	waitSecondGet := make(chan struct{})
	waitTxnComplete := make(chan struct{})

	// Start the Writer.
	go func() {
		epoch := -1
		// Start a txn that does read-after-write.
		// The txn will be restarted twice, and the out-of-order put
		// will happen in the second epoch.
		if err := store.DB().Txn(context.TODO(), func(txn *client.Txn) error {
			epoch++

			if epoch == 1 {
				// Wait until the second get operation is issued.
				close(waitTxnRestart)
				<-waitSecondGet
			}

			updatedVal := []byte("updatedVal")
			if err := txn.Put(key, updatedVal); err != nil {
				return err
			}

			// Make sure a get will return the value that was just written.
			actual, err := txn.Get(key)
			if err != nil {
				return err
			}
			if !bytes.Equal(actual.ValueBytes(), updatedVal) {
				t.Fatalf("unexpected get result: %s", actual)
			}

			if epoch == 0 {
				// Wait until the first get operation will push the txn timestamp.
				close(waitPut)
				<-waitFirstGet
			}

			b := txn.NewBatch()
			return txn.CommitInBatch(b)
		}); err != nil {
			t.Fatal(err)
		}

		if epoch != 2 {
			t.Fatalf("unexpected number of txn retries: %d", epoch)
		}

		close(waitTxnComplete)
	}()

	<-waitPut

	// Start the Reader.

	// Advance the clock and send a get operation with higher
	// priority to trigger the txn restart.
	manualClock.Increment(100)

	priority := roachpb.UserPriority(-math.MaxInt32)
	requestHeader := roachpb.Span{
		Key: roachpb.Key(key),
	}
	ts := clock.Now()
	if _, err := client.SendWrappedWith(rg1(store), nil, roachpb.Header{
		Timestamp:    ts,
		UserPriority: priority,
	}, &roachpb.GetRequest{Span: requestHeader}); err != nil {
		t.Fatalf("failed to get: %s", err)
	}

	// Wait until the writer restarts the txn.
	close(waitFirstGet)
	<-waitTxnRestart

	// Advance the clock and send a get operation again. This time
	// we use TestingCommandFilter so that a get operation is not
	// processed after the write intent is resolved (to prevent the
	// timestamp cache from being updated).
	manualClock.Increment(100)

	ts = clock.Now()
	if _, err := client.SendWrappedWith(rg1(store), nil, roachpb.Header{
		Timestamp:    ts,
		UserPriority: priority,
	}, &roachpb.GetRequest{Span: requestHeader}); err == nil {
		t.Fatal("unexpected success of get")
	}

	close(waitSecondGet)
	<-waitTxnComplete
}

// TestRangeLookupUseReverse tests whether the results and the results count
// are correct when scanning in reverse order.
func TestRangeLookupUseReverse(t *testing.T) {
	defer leaktest.AfterTest(t)()
	sCtx := storage.TestStoreContext()
	sCtx.TestingKnobs.DisableSplitQueue = true
	store, stopper, _ := createTestStoreWithContext(t, sCtx)
	defer stopper.Stop()

	// Init test ranges:
	// ["","a"), ["a","c"), ["c","e"), ["e","g") and ["g","\xff\xff").
	splits := []roachpb.AdminSplitRequest{
		adminSplitArgs(roachpb.Key("g"), roachpb.Key("g")),
		adminSplitArgs(roachpb.Key("e"), roachpb.Key("e")),
		adminSplitArgs(roachpb.Key("c"), roachpb.Key("c")),
		adminSplitArgs(roachpb.Key("a"), roachpb.Key("a")),
	}

	for _, split := range splits {
		_, pErr := client.SendWrapped(rg1(store), nil, &split)
		if pErr != nil {
			t.Fatalf("%q: split unexpected error: %s", split.SplitKey, pErr)
		}
	}

	// Resolve the intents.
	scanArgs := roachpb.ScanRequest{
		Span: roachpb.Span{
			Key:    keys.RangeMetaKey(roachpb.RKeyMin.Next()),
			EndKey: keys.RangeMetaKey(roachpb.RKeyMax),
		},
	}
	util.SucceedsSoon(t, func() error {
		_, pErr := client.SendWrapped(rg1(store), nil, &scanArgs)
		return pErr.GoError()
	})

	revScanArgs := func(key []byte, maxResults int32) *roachpb.RangeLookupRequest {
		return &roachpb.RangeLookupRequest{
			Span: roachpb.Span{
				Key: key,
			},
			MaxRanges: maxResults,
			Reverse:   true,
		}

	}

	// Test cases.
	testCases := []struct {
		request     *roachpb.RangeLookupRequest
		expected    []roachpb.RangeDescriptor
		expectedPre []roachpb.RangeDescriptor
	}{
		// Test key in the middle of the range.
		{
			request: revScanArgs(keys.RangeMetaKey(roachpb.RKey("f")), 2),
			// ["e","g") and ["c","e").
			expected: []roachpb.RangeDescriptor{
				{StartKey: roachpb.RKey("e"), EndKey: roachpb.RKey("g")},
			},
			expectedPre: []roachpb.RangeDescriptor{
				{StartKey: roachpb.RKey("c"), EndKey: roachpb.RKey("e")},
			},
		},
		// Test key in the end key of the range.
		{
			request: revScanArgs(keys.RangeMetaKey(roachpb.RKey("g")), 3),
			// ["e","g"), ["c","e") and ["a","c").
			expected: []roachpb.RangeDescriptor{
				{StartKey: roachpb.RKey("e"), EndKey: roachpb.RKey("g")},
			},
			expectedPre: []roachpb.RangeDescriptor{
				{StartKey: roachpb.RKey("c"), EndKey: roachpb.RKey("e")},
				{StartKey: roachpb.RKey("a"), EndKey: roachpb.RKey("c")},
			},
		},
		{
			request: revScanArgs(keys.RangeMetaKey(roachpb.RKey("e")), 2),
			// ["c","e") and ["a","c").
			expected: []roachpb.RangeDescriptor{
				{StartKey: roachpb.RKey("c"), EndKey: roachpb.RKey("e")},
			},
			expectedPre: []roachpb.RangeDescriptor{
				{StartKey: roachpb.RKey("a"), EndKey: roachpb.RKey("c")},
			},
		},
		// Test Meta2KeyMax.
		{
			request: revScanArgs(keys.Meta2KeyMax, 2),
			// ["e","g") and ["g","\xff\xff")
			expected: []roachpb.RangeDescriptor{
				{StartKey: roachpb.RKey("g"), EndKey: roachpb.RKey("\xff\xff")},
			},
			expectedPre: []roachpb.RangeDescriptor{
				{StartKey: roachpb.RKey("e"), EndKey: roachpb.RKey("g")},
			},
		},
		// Test Meta1KeyMax.
		{
			request: revScanArgs(keys.Meta1KeyMax, 1),
			// ["","a")
			expected: []roachpb.RangeDescriptor{
				{StartKey: roachpb.RKeyMin, EndKey: roachpb.RKey("a")},
			},
		},
	}

	for testIdx, test := range testCases {
		resp, pErr := client.SendWrappedWith(rg1(store), nil, roachpb.Header{
			ReadConsistency: roachpb.INCONSISTENT,
		}, test.request)
		if pErr != nil {
			t.Fatalf("%d: RangeLookup error: %s", testIdx, pErr)
		}

		rlReply := resp.(*roachpb.RangeLookupResponse)
		// Checks the results count.
		if int32(len(rlReply.Ranges))+int32(len(rlReply.PrefetchedRanges)) != test.request.MaxRanges {
			t.Fatalf("%d: returned results count, expected %d,but got %d", testIdx, test.request.MaxRanges, len(rlReply.Ranges))
		}
		// Checks the range descriptors.
		for _, rngSlice := range []struct {
			expect, reply []roachpb.RangeDescriptor
		}{
			{test.expected, rlReply.Ranges},
			{test.expectedPre, rlReply.PrefetchedRanges},
		} {
			for i, rng := range rngSlice.expect {
				if !(rng.StartKey.Equal(rngSlice.reply[i].StartKey) && rng.EndKey.Equal(rngSlice.reply[i].EndKey)) {
					t.Fatalf("%d: returned range is not correct, expected %v ,but got %v", testIdx, rng, rngSlice.reply[i])
				}
			}
		}
	}
}

func TestRangeTransferLease(t *testing.T) {
	defer leaktest.AfterTest(t)()
	ctx := storage.TestStoreContext()
	var filterMu syncutil.Mutex
	var filter func(filterArgs storagebase.FilterArgs) *roachpb.Error
	ctx.TestingKnobs.TestingCommandFilter =
		func(filterArgs storagebase.FilterArgs) *roachpb.Error {
			filterMu.Lock()
			filterCopy := filter
			filterMu.Unlock()
			if filterCopy != nil {
				return filterCopy(filterArgs)
			}
			return nil
		}
	var waitForTransferBlocked atomic.Value
	waitForTransferBlocked.Store(false)
	transferBlocked := make(chan struct{})
	ctx.TestingKnobs.LeaseTransferBlockedOnExtensionEvent = func(
		_ roachpb.ReplicaDescriptor) {
		if waitForTransferBlocked.Load().(bool) {
			transferBlocked <- struct{}{}
			waitForTransferBlocked.Store(false)
		}
	}
	mtc := &multiTestContext{}
	mtc.storeContext = &ctx
	mtc.Start(t, 2)
	defer mtc.Stop()

	// First, do a write; we'll use it to determine when the dust has settled.
	leftKey := roachpb.Key("a")
	incArgs := incrementArgs(leftKey, 1)
	if _, pErr := client.SendWrapped(mtc.distSenders[0], nil, &incArgs); pErr != nil {
		t.Fatal(pErr)
	}

	// Get the left range's ID.
	rangeID := mtc.stores[0].LookupReplica(roachpb.RKey("a"), nil).RangeID

	// Replicate the left range onto node 1.
	mtc.replicateRange(rangeID, 1)

	replica0 := mtc.stores[0].LookupReplica(roachpb.RKey("a"), nil)
	replica1 := mtc.stores[1].LookupReplica(roachpb.RKey("a"), nil)
	gArgs := getArgs(leftKey)
	replica0Desc, err := replica0.GetReplicaDescriptor()
	if err != nil {
		t.Fatal(err)
	}
	// Check that replica0 can serve reads OK.
	if _, pErr := client.SendWrappedWith(
		mtc.senders[0], nil, roachpb.Header{Replica: replica0Desc}, &gArgs); pErr != nil {
		t.Fatal(pErr)
	}

	{
		// Transferring the lease to ourself should be a no-op.
		origLeasePtr, _ := replica0.GetLease()
		origLease := *origLeasePtr
		if err := replica0.AdminTransferLease(replica0Desc.StoreID); err != nil {
			t.Fatal(err)
		}
		newLeasePtr, _ := replica0.GetLease()
		if origLeasePtr != newLeasePtr || origLease != *newLeasePtr {
			t.Fatalf("expected %+v, but found %+v", origLeasePtr, newLeasePtr)
		}
	}

	{
		// An invalid target should result in an error.
		const expected = "unable to find store .* in range"
		if err := replica0.AdminTransferLease(1000); !testutils.IsError(err, expected) {
			t.Fatalf("expected %s, but found %v", expected, err)
		}
	}

	// Move the lease to store 1.
	var newHolderDesc roachpb.ReplicaDescriptor
	util.SucceedsSoon(t, func() error {
		var err error
		newHolderDesc, err = replica1.GetReplicaDescriptor()
		return err
	})

	if err := replica0.AdminTransferLease(newHolderDesc.StoreID); err != nil {
		t.Fatal(err)
	}

	// Check that replica0 doesn't serve reads any more.
	replica0Desc, err = replica0.GetReplicaDescriptor()
	if err != nil {
		t.Fatal(err)
	}
	_, pErr := client.SendWrappedWith(
		mtc.senders[0], nil, roachpb.Header{Replica: replica0Desc}, &gArgs)
	nlhe, ok := pErr.GetDetail().(*roachpb.NotLeaseHolderError)
	if !ok {
		t.Fatalf("expected %T, got %s", &roachpb.NotLeaseHolderError{}, pErr)
	}
	if *(nlhe.LeaseHolder) != newHolderDesc {
		t.Fatalf("expected lease holder %+v, got %+v",
			newHolderDesc, nlhe.LeaseHolder)
	}

	// Check that replica1 now has the lease (or gets it soon).
	util.SucceedsSoon(t, func() error {
		if _, pErr := client.SendWrappedWith(
			mtc.senders[1], nil, roachpb.Header{Replica: replica0Desc}, &gArgs); pErr != nil {
			return pErr.GoError()
		}
		return nil
	})

	replica1Lease, _ := replica1.GetLease()

	// Verify the timestamp cache low water. Because we executed a transfer lease
	// request, the low water should be set to the new lease start time which is
	// less than the previous lease's expiration time.
	if lowWater := replica1.GetTimestampCacheLowWater(); lowWater != replica1Lease.Start {
		t.Fatalf("expected timestamp cache low water %s, but found %s",
			replica1Lease.Start, lowWater)
	}

	// Make replica1 extend its lease and transfer the lease immediately after
	// that. Test that the transfer still happens (it'll wait until the extension
	// is done).
	extensionSem := make(chan struct{})
	filterMu.Lock()
	filter = func(filterArgs storagebase.FilterArgs) *roachpb.Error {
		if filterArgs.Sid != mtc.stores[1].Ident.StoreID {
			return nil
		}
		llReq, ok := filterArgs.Req.(*roachpb.RequestLeaseRequest)
		if !ok {
			return nil
		}
		if llReq.Lease.Replica == newHolderDesc {
			// Notify the main thread that the extension is in progress and wait for
			// the signal to proceed.
			filterMu.Lock()
			filter = nil
			filterMu.Unlock()
			extensionSem <- struct{}{}
			<-extensionSem
		}
		return nil
	}
	filterMu.Unlock()
	// Initiate an extension.
	var wg sync.WaitGroup
	wg.Add(1)
	go func() {
		defer wg.Done()
		shouldRenewTS := replica1Lease.StartStasis.Add(-1, 0)
		mtc.manualClock.Set(shouldRenewTS.WallTime + 1)
		if _, pErr := client.SendWrappedWith(
			mtc.senders[1], nil,
			roachpb.Header{Replica: replica0Desc}, &gArgs); pErr != nil {
			panic(pErr)
		}
	}()

	<-extensionSem
	waitForTransferBlocked.Store(true)
	// Initiate a transfer.
	wg.Add(1)
	go func() {
		defer wg.Done()
		// Transfer back from replica1 to replica0.
		if err := replica1.AdminTransferLease(replica0Desc.StoreID); err != nil {
			panic(err)
		}
	}()
	// Wait for the transfer to be blocked by the extension.
	<-transferBlocked
	// Now unblock the extension.
	extensionSem <- struct{}{}
	// Check that the transfer to replica1 eventually happens.
	util.SucceedsSoon(t, func() error {
		if _, pErr := client.SendWrappedWith(
			mtc.senders[0], nil,
			roachpb.Header{Replica: replica0Desc}, &gArgs); pErr != nil {
			return pErr.GoError()
		}
		return nil
	})
	filterMu.Lock()
	filter = nil
	filterMu.Unlock()
	wg.Wait()
}

// Test that a lease extension (a RequestLeaseRequest that doesn't change the
// lease holder) is not blocked by ongoing reads.
// The test relies on two things:
// 1) Lease extensions, unlike lease transfers, are not blocked by reads through their
// PostCommitTrigger.noConcurrentReads.
// 2) Requests with the non-KV flag, such as RequestLeaseRequest, do not
// go through the command queue.
func TestLeaseExtensionNotBlockedByRead(t *testing.T) {
	defer leaktest.AfterTest(t)()
	readBlocked := make(chan struct{})
	cmdFilter := func(fArgs storagebase.FilterArgs) *roachpb.Error {
		if fArgs.Hdr.UserPriority == 42 {
			// Signal that the read is blocked.
			readBlocked <- struct{}{}
			// Wait for read to be unblocked.
			<-readBlocked
		}
		return nil
	}
	srv, _, _ := serverutils.StartServer(t,
		base.TestServerArgs{
			Knobs: base.TestingKnobs{
				Store: &storage.StoreTestingKnobs{
					TestingCommandFilter: cmdFilter,
				},
			},
		})
	s := srv.(*server.TestServer)
	defer s.Stopper().Stop()

	// Start a read and wait for it to block.
	key := roachpb.Key("a")
	errChan := make(chan error)
	go func() {
		getReq := roachpb.GetRequest{
			Span: roachpb.Span{
				Key: key,
			},
		}
		if _, pErr := client.SendWrappedWith(s.DistSender(), nil,
			roachpb.Header{UserPriority: 42},
			&getReq); pErr != nil {
			errChan <- pErr.GoError()
		}
	}()

	select {
	case err := <-errChan:
		t.Fatal(err)
	case <-readBlocked:
		// Send the lease request.
		rKey, err := keys.Addr(key)
		if err != nil {
			t.Fatal(err)
		}
		_, repDesc, err := s.Stores().LookupReplica(rKey, nil)
		if err != nil {
			t.Fatal(err)
		}
		leaseReq := roachpb.RequestLeaseRequest{
			Span: roachpb.Span{
				Key: key,
			},
			Lease: roachpb.Lease{
				Start:       s.Clock().Now(),
				StartStasis: s.Clock().Now().Add(time.Second.Nanoseconds(), 0),
				Expiration:  s.Clock().Now().Add(2*time.Second.Nanoseconds(), 0),
				Replica:     repDesc,
			},
		}
		if _, pErr := client.SendWrapped(s.DistSender(), nil, &leaseReq); pErr != nil {
			t.Fatal(pErr)
		}
		// Unblock the read.
		readBlocked <- struct{}{}
	}
}

// LeaseInfo runs a LeaseInfoRequest using the specified server.
func LeaseInfo(
	t *testing.T,
	db *client.DB,
	rangeDesc roachpb.RangeDescriptor,
	readConsistency roachpb.ReadConsistencyType,
) roachpb.LeaseInfoResponse {
	leaseInfoReq := &roachpb.LeaseInfoRequest{
		Span: roachpb.Span{
			Key: rangeDesc.StartKey.AsRawKey(),
		},
	}
	reply, pErr := client.SendWrappedWith(db.GetSender(), nil, roachpb.Header{
		ReadConsistency: readConsistency,
	}, leaseInfoReq)
	if pErr != nil {
		t.Fatal(pErr)
	}
	return *(reply.(*roachpb.LeaseInfoResponse))
}

func TestLeaseInfoRequest(t *testing.T) {
	defer leaktest.AfterTest(t)()
	tc := testcluster.StartTestCluster(t, 3,
		base.TestClusterArgs{
			ReplicationMode: base.ReplicationManual,
		})
	defer tc.Stopper().Stop()

	kvDB0 := tc.Servers[0].DB()
	kvDB1 := tc.Servers[1].DB()

	key := []byte("a")
	var rangeDesc *roachpb.RangeDescriptor = new(roachpb.RangeDescriptor)
	var err error
	*rangeDesc, err = tc.LookupRange(key)
	if err != nil {
		t.Fatal(err)
	}

	rangeDesc, err = tc.AddReplicas(
		rangeDesc.StartKey.AsRawKey(), tc.Target(1), tc.Target(2),
	)
	if err != nil {
		t.Fatal(err)
	}
	if len(rangeDesc.Replicas) != 3 {
		t.Fatalf("expected 3 replicas, got %+v", rangeDesc.Replicas)
	}
	replicas := make([]roachpb.ReplicaDescriptor, 3)
	for i := 0; i < 3; i++ {
		var ok bool
		replicas[i], ok = rangeDesc.GetReplicaDescriptor(tc.Servers[i].GetFirstStoreID())
		if !ok {
			t.Fatalf("expected to find replica in server %d", i)
		}
	}

	// Lease should start on Server 0, since nobody told it to move.
	leaseHolderReplica := LeaseInfo(t, kvDB0, *rangeDesc, roachpb.INCONSISTENT).Lease.Replica
	if leaseHolderReplica != replicas[0] {
		t.Fatalf("lease holder should be replica %+v, but is: %+v", replicas[0], leaseHolderReplica)
	}

	// Transfer the lease to Server 1 and check that LeaseInfoRequest gets the
	// right answer.
	err = tc.TransferRangeLease(rangeDesc, tc.Target(1))
	if err != nil {
		t.Fatal(err)
	}
	// An inconsistent LeaseInfoReqeust on the old lease holder should give us the
	// right answer immediately, since the old holder has definitely applied the
	// transfer before TransferRangeLease returned.
	leaseHolderReplica = LeaseInfo(t, kvDB0, *rangeDesc, roachpb.INCONSISTENT).Lease.Replica
	if leaseHolderReplica != replicas[1] {
		t.Fatalf("lease holder should be replica %+v, but is: %+v",
			replicas[1], leaseHolderReplica)
	}

	// A read on the new lease holder does not necessarily succeed immediately,
	// since it might take a while for it to apply the transfer.
	util.SucceedsSoon(t, func() error {
		// We can't reliably do a CONSISTENT read here, even though we're reading
		// from the supposed lease holder, because this node might initially be
		// unaware of the new lease and so the request might bounce around for a
		// while (see #8816).
		leaseHolderReplica = LeaseInfo(t, kvDB1, *rangeDesc, roachpb.INCONSISTENT).Lease.Replica
		if leaseHolderReplica != replicas[1] {
			return errors.Errorf("lease holder should be replica %+v, but is: %+v",
				replicas[1], leaseHolderReplica)
		}
		return nil
	})

	// Transfer the lease to Server 2 and check that LeaseInfoRequest gets the
	// right answer.
	err = tc.TransferRangeLease(rangeDesc, tc.Target(2))
	if err != nil {
		t.Fatal(err)
	}
	leaseHolderReplica = LeaseInfo(t, kvDB1, *rangeDesc, roachpb.INCONSISTENT).Lease.Replica
	if leaseHolderReplica != replicas[2] {
		t.Fatalf("lease holder should be replica %+v, but is: %+v", replicas[2], leaseHolderReplica)
	}

	// TODO(andrei): test the side-effect of LeaseInfoRequest when there's no
	// active lease - the node getting the request is supposed to acquire the
	// lease. This requires a way to expire leases; the TestCluster probably needs
	// to use a mock clock.
}

// Test that an error encountered by a read-only "NonKV" command is not
// swallowed, and doesn't otherwise cause a panic.
// We had a bug cause by the fact that errors for these commands aren't passed
// through the epilogue returned by replica.beginCommands() and were getting
// swallowed.
func TestErrorHandlingForNonKVCommand(t *testing.T) {
	defer leaktest.AfterTest(t)()
	cmdFilter := func(fArgs storagebase.FilterArgs) *roachpb.Error {
		if fArgs.Hdr.UserPriority == 42 {
			return roachpb.NewErrorf("injected error")
		}
		return nil
	}
	srv, _, _ := serverutils.StartServer(t,
		base.TestServerArgs{
			Knobs: base.TestingKnobs{
				Store: &storage.StoreTestingKnobs{
					TestingCommandFilter: cmdFilter,
				},
			},
		})
	s := srv.(*server.TestServer)
	defer s.Stopper().Stop()

	// Send the lease request.
	key := roachpb.Key("a")
	leaseReq := roachpb.LeaseInfoRequest{
		Span: roachpb.Span{
			Key: key,
		},
	}
	_, pErr := client.SendWrappedWith(
<<<<<<< HEAD
		s.DistSender(), nil, roachpb.Header{UserPriority: 42}, &leaseReq)
=======
		s.GetDistSender(), nil, roachpb.Header{UserPriority: 42}, &leaseReq)
>>>>>>> fc87220c
	if !testutils.IsPError(pErr, "injected error") {
		t.Fatalf("expected error %q, got: %s", "injected error", pErr)
	}
}<|MERGE_RESOLUTION|>--- conflicted
+++ resolved
@@ -769,7 +769,7 @@
 	kvDB1 := tc.Servers[1].DB()
 
 	key := []byte("a")
-	var rangeDesc *roachpb.RangeDescriptor = new(roachpb.RangeDescriptor)
+	rangeDesc := new(roachpb.RangeDescriptor)
 	var err error
 	*rangeDesc, err = tc.LookupRange(key)
 	if err != nil {
@@ -879,11 +879,7 @@
 		},
 	}
 	_, pErr := client.SendWrappedWith(
-<<<<<<< HEAD
 		s.DistSender(), nil, roachpb.Header{UserPriority: 42}, &leaseReq)
-=======
-		s.GetDistSender(), nil, roachpb.Header{UserPriority: 42}, &leaseReq)
->>>>>>> fc87220c
 	if !testutils.IsPError(pErr, "injected error") {
 		t.Fatalf("expected error %q, got: %s", "injected error", pErr)
 	}
